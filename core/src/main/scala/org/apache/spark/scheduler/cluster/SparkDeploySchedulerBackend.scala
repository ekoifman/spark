--- conflicted
+++ resolved
@@ -54,11 +54,7 @@
     val appDesc = new ApplicationDescription(appName, maxCores, sc.executorMemory, command, sparkHome,
         "http://" + sc.ui.appUIAddress)
 
-<<<<<<< HEAD
-    client = new AppClient(sc.env.actorSystem, masters, appDesc, this)
-=======
-    client = new Client(sc.env.actorSystem, masters, appDesc, this, conf)
->>>>>>> e4d6057b
+    client = new AppClient(sc.env.actorSystem, masters, appDesc, this, conf)
     client.start()
   }
 
